--- conflicted
+++ resolved
@@ -109,14 +109,8 @@
 	// NOTE: The decred protocol uses a uint32 for the timestamp so it will
 	// stop working somewhere around 2106.  Also timestamp wasn't added until
 	// protocol version >= NetAddressTimeVersion
-<<<<<<< HEAD
 	if ts {
-		var stamp uint32
-		err := readElement(r, &stamp)
-=======
-	if ts && pver >= NetAddressTimeVersion {
 		err := readElement(r, (*uint32Time)(&na.Timestamp))
->>>>>>> 6229e358
 		if err != nil {
 			return err
 		}
@@ -126,13 +120,8 @@
 	if err != nil {
 		return err
 	}
-<<<<<<< HEAD
 	// Sigh.  Decred protocol mixes little and big endian.
-	err = binary.Read(r, binary.BigEndian, &port)
-=======
-	// Sigh.  Bitcoin protocol mixes little and big endian.
 	port, err := binarySerializer.Uint16(r, bigEndian)
->>>>>>> 6229e358
 	if err != nil {
 		return err
 	}
@@ -166,13 +155,8 @@
 		return err
 	}
 
-<<<<<<< HEAD
 	// Sigh.  Decred protocol mixes little and big endian.
-	err = binary.Write(w, binary.BigEndian, na.Port)
-=======
-	// Sigh.  Bitcoin protocol mixes little and big endian.
 	err = binary.Write(w, bigEndian, na.Port)
->>>>>>> 6229e358
 	if err != nil {
 		return err
 	}
