// Copyright (c) 2014-2015 The btcsuite developers
// Copyright (c) 2015 The Decred developers
// Use of this source code is governed by an ISC
// license that can be found in the LICENSE file.

package txscript_test

import (
	"encoding/hex"
	"fmt"

	"github.com/decred/dcrd/chaincfg"
	"github.com/decred/dcrd/chaincfg/chainec"
	"github.com/decred/dcrd/chaincfg/chainhash"
	"github.com/decred/dcrd/txscript"
	"github.com/decred/dcrd/wire"
	"github.com/decred/dcrutil"
)

var secp = 0
var edwards = 1
var secSchnorr = 2

// This example demonstrates creating a script which pays to a decred address.
// It also prints the created script hex and uses the DisasmString function to
// display the disassembled script.
func ExamplePayToAddrScript() {
	// Parse the address to send the coins to into a dcrutil.Address
	// which is useful to ensure the accuracy of the address and determine
	// the address type.  It is also required for the upcoming call to
	// PayToAddrScript.
	addressStr := "DsSej1qR3Fyc8kV176DCh9n9cY9nqf9Quxk"
	address, err := dcrutil.DecodeAddress(addressStr, &chaincfg.MainNetParams)
	if err != nil {
		fmt.Println(err)
		return
	}

	// Create a public key script that pays to the address.
	script, err := txscript.PayToAddrScript(address)
	if err != nil {
		fmt.Println(err)
		return
	}
	fmt.Printf("Script Hex: %x\n", script)

	disasm, err := txscript.DisasmString(script)
	if err != nil {
		fmt.Println(err)
		return
	}
	fmt.Println("Script Disassembly:", disasm)

	// Output:
	// Script Hex: 76a914128004ff2fcaf13b2b91eb654b1dc2b674f7ec6188ac
	// Script Disassembly: OP_DUP OP_HASH160 128004ff2fcaf13b2b91eb654b1dc2b674f7ec61 OP_EQUALVERIFY OP_CHECKSIG
}

// This example demonstrates extracting information from a standard public key
// script.
func ExampleExtractPkScriptAddrs() {
	// Start with a standard pay-to-pubkey-hash script.
	scriptHex := "76a914128004ff2fcaf13b2b91eb654b1dc2b674f7ec6188ac"
	script, err := hex.DecodeString(scriptHex)
	if err != nil {
		fmt.Println(err)
		return
	}

	// Extract and print details from the script.
	scriptClass, addresses, reqSigs, err := txscript.ExtractPkScriptAddrs(
		txscript.DefaultScriptVersion, script, &chaincfg.MainNetParams)
	if err != nil {
		fmt.Println(err)
		return
	}
	fmt.Println("Script Class:", scriptClass)
	fmt.Println("Addresses:", addresses)
	fmt.Println("Required Signatures:", reqSigs)

	// Output:
	// Script Class: pubkeyhash
	// Addresses: [DsSej1qR3Fyc8kV176DCh9n9cY9nqf9Quxk]
	// Required Signatures: 1
}

// This example demonstrates manually creating and signing a redeem transaction.
func ExampleSignTxOutput() {
	// Ordinarily the private key would come from whatever storage mechanism
	// is being used, but for this example just hard code it.
	privKeyBytes, err := hex.DecodeString("22a47fa09a223f2aa079edf85a7c2" +
		"d4f8720ee63e502ee2869afab7de234b80c")
	if err != nil {
		fmt.Println(err)
		return
	}
	privKey, pubKey := chainec.Secp256k1.PrivKeyFromBytes(privKeyBytes)
	pubKeyHash := dcrutil.Hash160(pubKey.SerializeCompressed())
	addr, err := dcrutil.NewAddressPubKeyHash(pubKeyHash,
		&chaincfg.MainNetParams, chainec.ECTypeSecp256k1)
	if err != nil {
		fmt.Println(err)
		return
	}

	// For this example, create a fake transaction that represents what
	// would ordinarily be the real transaction that is being spent.  It
	// contains a single output that pays to address in the amount of 1 DCR.
	originTx := wire.NewMsgTx()
	prevOut := wire.NewOutPoint(&chainhash.Hash{}, ^uint32(0), dcrutil.TxTreeRegular)
	txIn := wire.NewTxIn(prevOut, []byte{txscript.OP_0, txscript.OP_0})
	originTx.AddTxIn(txIn)
	pkScript, err := txscript.PayToAddrScript(addr)
	if err != nil {
		fmt.Println(err)
		return
	}
	txOut := wire.NewTxOut(100000000, pkScript)
	originTx.AddTxOut(txOut)
	originTxHash := originTx.TxSha()

	// Create the transaction to redeem the fake transaction.
	redeemTx := wire.NewMsgTx()

	// Add the input(s) the redeeming transaction will spend.  There is no
	// signature script at this point since it hasn't been created or signed
	// yet, hence nil is provided for it.
	prevOut = wire.NewOutPoint(&originTxHash, 0, dcrutil.TxTreeRegular)
	txIn = wire.NewTxIn(prevOut, nil)
	redeemTx.AddTxIn(txIn)

	// Ordinarily this would contain that actual destination of the funds,
	// but for this example don't bother.
	txOut = wire.NewTxOut(0, nil)
	redeemTx.AddTxOut(txOut)

	// Sign the redeeming transaction.
	lookupKey := func(a dcrutil.Address) (chainec.PrivateKey, bool, error) {
		// Ordinarily this function would involve looking up the private
		// key for the provided address, but since the only thing being
		// signed in this example uses the address associated with the
		// private key from above, simply return it with the compressed
		// flag set since the address is using the associated compressed
		// public key.
		//
		// NOTE: If you want to prove the code is actually signing the
		// transaction properly, uncomment the following line which
		// intentionally returns an invalid key to sign with, which in
		// turn will result in a failure during the script execution
		// when verifying the signature.
		//
		// privKey.D.SetInt64(12345)
		//
		return privKey, true, nil
	}
	// Notice that the script database parameter is nil here since it isn't
	// used.  It must be specified when pay-to-script-hash transactions are
	// being signed.
	sigScript, err := txscript.SignTxOutput(&chaincfg.MainNetParams,
		redeemTx, 0, originTx.TxOut[0].PkScript, txscript.SigHashAll,
		txscript.KeyClosure(lookupKey), nil, nil, secp)
	if err != nil {
		fmt.Println(err)
		return
	}
	redeemTx.TxIn[0].SignatureScript = sigScript

	// Prove that the transaction has been validly signed by executing the
	// script pair.
	flags := txscript.ScriptBip16 | txscript.ScriptVerifyDERSignatures |
		txscript.ScriptDiscourageUpgradableNops
	vm, err := txscript.NewEngine(originTx.TxOut[0].PkScript, redeemTx, 0,
<<<<<<< HEAD
		flags, 0)
=======
		flags, nil)
>>>>>>> 0029905d
	if err != nil {
		fmt.Println(err)
		return
	}
	if err := vm.Execute(); err != nil {
		fmt.Println(err)
		return
	}
	fmt.Println("Transaction successfully signed")

	// Output:
	// Transaction successfully signed
}<|MERGE_RESOLUTION|>--- conflicted
+++ resolved
@@ -170,11 +170,7 @@
 	flags := txscript.ScriptBip16 | txscript.ScriptVerifyDERSignatures |
 		txscript.ScriptDiscourageUpgradableNops
 	vm, err := txscript.NewEngine(originTx.TxOut[0].PkScript, redeemTx, 0,
-<<<<<<< HEAD
-		flags, 0)
-=======
-		flags, nil)
->>>>>>> 0029905d
+		flags, 0, nil)
 	if err != nil {
 		fmt.Println(err)
 		return
