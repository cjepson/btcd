// Copyright (c) 2013-2014 The btcsuite developers
// Copyright (c) 2015 The Decred developers
// Use of this source code is governed by an ISC
// license that can be found in the LICENSE file.

package ldb_test

import (
	"bytes"
	"compress/bzip2"
	"encoding/gob"
	"os"
	"path/filepath"
	"testing"

	"github.com/decred/dcrd/chaincfg"
	"github.com/decred/dcrd/chaincfg/chainhash"
	"github.com/decred/dcrd/database"
	"github.com/decred/dcrd/txscript"
	"github.com/decred/dcrd/wire"
	"github.com/decred/dcrutil"

	"github.com/btcsuite/golangcrypto/ripemd160"
	//	"github.com/davecgh/go-spew/spew"
)

var network = wire.MainNet

// testDb is used to store db related context for a running test.
// the `cleanUpFunc` *must* be called after each test to maintain db
// consistency across tests.
type testDb struct {
	db          database.Db
	blocks      []*dcrutil.Block
	dbName      string
	dbNameVer   string
	cleanUpFunc func()
}

func setUpTestDb(t *testing.T, dbname string) (*testDb, error) {
	// Ignore db remove errors since it means we didn't have an old one.
	dbnamever := dbname + ".ver"
	_ = os.RemoveAll(dbname)
	_ = os.RemoveAll(dbnamever)
	db, err := database.CreateDB("leveldb", dbname)
	if err != nil {
		return nil, err
	}

	testdatafile := filepath.Join("..", "/../blockchain/testdata", "blocks0to168.bz2")
	blocks, err := loadBlocks(t, testdatafile)
	if err != nil {
		return nil, err
	}

	cleanUp := func() {
		db.Close()
		os.RemoveAll(dbname)
		os.RemoveAll(dbnamever)
	}

	return &testDb{
		db:          db,
		blocks:      blocks,
		dbName:      dbname,
		dbNameVer:   dbnamever,
		cleanUpFunc: cleanUp,
	}, nil
}

func TestOperational(t *testing.T) {
	testOperationalMode(t)
}

// testAddrIndexOperations ensures that all normal operations concerning
// the optional address index function correctly.
func testAddrIndexOperations(t *testing.T, db database.Db, newestBlock *dcrutil.Block, newestSha *chainhash.Hash, newestBlockIdx int64) {
	// Metadata about the current addr index state should be unset.
	sha, height, err := db.FetchAddrIndexTip()
	if err != database.ErrAddrIndexDoesNotExist {
		t.Fatalf("Address index metadata shouldn't be in db, hasn't been built up yet.")
	}

	var zeroHash chainhash.Hash
	if !sha.IsEqual(&zeroHash) {
		t.Fatalf("AddrIndexTip wrong hash got: %s, want %s", sha, &zeroHash)

	}

	if height != -1 {
		t.Fatalf("Addrindex not built up, yet a block index tip has been set to: %d.", height)
	}

	// Test enforcement of constraints for "limit" and "skip"
<<<<<<< HEAD
	var fakeAddr dcrutil.Address
	_, _, err = db.FetchTxsForAddr(fakeAddr, -1, 0)
=======
	var fakeAddr btcutil.Address
	_, _, err = db.FetchTxsForAddr(fakeAddr, -1, 0, false)
>>>>>>> 0190c349
	if err == nil {
		t.Fatalf("Negative value for skip passed, should return an error")
	}

	_, _, err = db.FetchTxsForAddr(fakeAddr, 0, -1, false)
	if err == nil {
		t.Fatalf("Negative value for limit passed, should return an error")
	}

	// Simple test to index outputs(s) of the first tx.
	testIndex := make(database.BlockAddrIndex, database.AddrIndexKeySize)
	testTx, err := newestBlock.Tx(0)
	if err != nil {
		t.Fatalf("Block has no transactions, unable to test addr "+
			"indexing, err %v", err)
	}

	// Extract the dest addr from the tx.
	_, testAddrs, _, err := txscript.ExtractPkScriptAddrs(testTx.MsgTx().TxOut[0].Version, testTx.MsgTx().TxOut[0].PkScript, &chaincfg.MainNetParams)
	if err != nil {
		t.Fatalf("Unable to decode tx output, err %v", err)
	}

	// Extract the hash160 from the output script.
	var hash160Bytes [ripemd160.Size]byte
	testHash160 := testAddrs[0].(*dcrutil.AddressScriptHash).Hash160()
	copy(hash160Bytes[:], testHash160[:])

	// Create a fake index.
	blktxLoc, _, _ := newestBlock.TxLoc()
	testIndex = []*database.TxAddrIndex{
		&database.TxAddrIndex{
			Hash160:  hash160Bytes,
			Height:   uint32(newestBlockIdx),
			TxOffset: uint32(blktxLoc[0].TxStart),
			TxLen:    uint32(blktxLoc[0].TxLen),
		},
	}

	// Insert our test addr index into the DB.
	err = db.UpdateAddrIndexForBlock(newestSha, newestBlockIdx, testIndex)
	if err != nil {
		t.Fatalf("UpdateAddrIndexForBlock: failed to index"+
			" addrs for block #%d (%s) "+
			"err %v", newestBlockIdx, newestSha, err)
	}

	// Chain Tip of address should've been updated.
	assertAddrIndexTipIsUpdated(db, t, newestSha, newestBlockIdx)

	// Check index retrieval.
	txReplies, _, err := db.FetchTxsForAddr(testAddrs[0], 0, 1000, false)
	if err != nil {
		t.Fatalf("FetchTxsForAddr failed to correctly fetch txs for an "+
			"address, err %v", err)
	}
	// Should have one reply.
	if len(txReplies) != 1 {
		t.Fatalf("Failed to properly index tx by address.")
	}

	// Our test tx and indexed tx should have the same sha.
	indexedTx := txReplies[0]
	if !bytes.Equal(indexedTx.Sha.Bytes(), testTx.Sha().Bytes()) {
		t.Fatalf("Failed to fetch proper indexed tx. Expected sha %v, "+
			"fetched %v", testTx.Sha(), indexedTx.Sha)
	}

	// Shut down DB.
	db.Sync()
	db.Close()

	// Re-Open, tip still should be updated to current height and sha.
	db, err = database.OpenDB("leveldb", "tstdbopmode")
	if err != nil {
		t.Fatalf("Unable to re-open created db, err %v", err)
	}
	assertAddrIndexTipIsUpdated(db, t, newestSha, newestBlockIdx)

	// Delete the entire index.
	err = db.PurgeAddrIndex()
	if err != nil {
		t.Fatalf("Couldn't delete address index, err %v", err)
	}

	// Former index should no longer exist.
	txReplies, _, err = db.FetchTxsForAddr(testAddrs[0], 0, 1000, false)
	if err != nil {
		t.Fatalf("Unable to fetch transactions for address: %v", err)
	}
	if len(txReplies) != 0 {
		t.Fatalf("Address index was not successfully deleted. "+
			"Should have 0 tx's indexed, %v were returned.",
			len(txReplies))
	}

	// Tip should be blanked out.
	if _, _, err := db.FetchAddrIndexTip(); err != database.ErrAddrIndexDoesNotExist {
		t.Fatalf("Address index was not fully deleted.")
	}

}

func assertAddrIndexTipIsUpdated(db database.Db, t *testing.T, newestSha *chainhash.Hash, newestBlockIdx int64) {
	// Safe to ignore error, since height will be < 0 in "error" case.
	sha, height, _ := db.FetchAddrIndexTip()
	if newestBlockIdx != height {
		t.Fatalf("Height of address index tip failed to update, "+
			"expected %v, got %v", newestBlockIdx, height)
	}
	if !bytes.Equal(newestSha.Bytes(), sha.Bytes()) {
		t.Fatalf("Sha of address index tip failed to update, "+
			"expected %v, got %v", newestSha, sha)
	}
}

func testOperationalMode(t *testing.T) {
	// simplified basic operation is:
	// 1) fetch block from remote server
	// 2) look up all txin (except coinbase in db)
	// 3) insert block
	// 4) exercise the optional addridex
	testDb, err := setUpTestDb(t, "tstdbopmode")
	if err != nil {
		t.Errorf("Failed to open test database %v", err)
		return
	}
	defer testDb.cleanUpFunc()
	err = nil
out:
	for height := int64(0); height < int64(len(testDb.blocks)); height++ {
		block := testDb.blocks[height]
		if height != 0 {
			// except for NoVerify which does not allow lookups check inputs
			mblock := block.MsgBlock()
			//t.Errorf("%v", blockchain.DebugBlockString(block))
			parentBlock := testDb.blocks[height-1]
			mParentBlock := parentBlock.MsgBlock()
			var txneededList []*chainhash.Hash
			opSpentInBlock := make(map[wire.OutPoint]struct{})
			if dcrutil.IsFlagSet16(dcrutil.BlockValid, mParentBlock.Header.VoteBits) {
				for _, tx := range mParentBlock.Transactions {
					for _, txin := range tx.TxIn {
						if txin.PreviousOutPoint.Index == uint32(4294967295) {
							continue
						}

						if existsInOwnBlockRegTree(mParentBlock, txin.PreviousOutPoint.Hash) {
							_, used := opSpentInBlock[txin.PreviousOutPoint]
							if !used {
								// Origin tx is in the block and so hasn't been
								// added yet, continue
								opSpentInBlock[txin.PreviousOutPoint] = struct{}{}
								continue
							} else {
								t.Errorf("output ref %v attempted double spend of previously spend output", txin.PreviousOutPoint)
							}
						}

						origintxsha := &txin.PreviousOutPoint.Hash
						txneededList = append(txneededList, origintxsha)
						exists, err := testDb.db.ExistsTxSha(origintxsha)
						if err != nil {
							t.Errorf("ExistsTxSha: unexpected error %v ", err)
						}
						if !exists {
							t.Errorf("referenced tx not found %v (height %v)", origintxsha, height)
						}

						_, err = testDb.db.FetchTxBySha(origintxsha)
						if err != nil {
							t.Errorf("referenced tx not found %v err %v ", origintxsha, err)
						}
					}
				}
			}
			for _, stx := range mblock.STransactions {
				for _, txin := range stx.TxIn {
					if txin.PreviousOutPoint.Index == uint32(4294967295) {
						continue
					}
					if existsInOwnBlockRegTree(mParentBlock, txin.PreviousOutPoint.Hash) {
						_, used := opSpentInBlock[txin.PreviousOutPoint]
						if !used {
							// Origin tx is in the block and so hasn't been
							// added yet, continue
							opSpentInBlock[txin.PreviousOutPoint] = struct{}{}
							continue
						} else {
							t.Errorf("output ref %v attempted double spend of previously spend output", txin.PreviousOutPoint)
						}
					}

					origintxsha := &txin.PreviousOutPoint.Hash
					txneededList = append(txneededList, origintxsha)

					exists, err := testDb.db.ExistsTxSha(origintxsha)
					if err != nil {
						t.Errorf("ExistsTxSha: unexpected error %v ", err)
					}
					if !exists {
						t.Errorf("referenced tx not found %v", origintxsha)
					}

					_, err = testDb.db.FetchTxBySha(origintxsha)
					if err != nil {
						t.Errorf("referenced tx not found %v err %v ", origintxsha, err)
					}
				}
			}
			txlist := testDb.db.FetchUnSpentTxByShaList(txneededList)
			for _, txe := range txlist {
				if txe.Err != nil {
					t.Errorf("tx list fetch failed %v err %v ", txe.Sha, txe.Err)
					break out
				}
			}
		}
		newheight, err := testDb.db.InsertBlock(block)
		if err != nil {
			t.Errorf("failed to insert block %v err %v", height, err)
			break out
		}
		if newheight != height {
			t.Errorf("height mismatch expect %v returned %v", height, newheight)
			break out
		}

		newSha, blkid, err := testDb.db.NewestSha()
		if err != nil {
			t.Errorf("failed to obtain latest sha %v %v", height, err)
		}

		if blkid != height {
			t.Errorf("height does not match latest block height %v %v %v", blkid, height, err)
		}

		blkSha := block.Sha()
		if *newSha != *blkSha {
			t.Errorf("Newest block sha does not match freshly inserted one %v %v %v ", newSha, blkSha, err)
		}
	}

	// now that the db is populated, do some additional tests
	testFetchHeightRange(t, testDb.db, testDb.blocks)

	// Ensure all operations dealing with the optional address index behave
	// correctly.
	newSha, blkid, err := testDb.db.NewestSha()
	testAddrIndexOperations(t, testDb.db, testDb.blocks[len(testDb.blocks)-1], newSha, blkid)
}

func TestBackout(t *testing.T) {
	testBackout(t)
}

func testBackout(t *testing.T) {
	// simplified basic operation is:
	// 1) fetch block from remote server
	// 2) look up all txin (except coinbase in db)
	// 3) insert block

	testDb, err := setUpTestDb(t, "tstdbbackout")
	if err != nil {
		t.Errorf("Failed to open test database %v", err)
		return
	}
	defer testDb.cleanUpFunc()

	if len(testDb.blocks) < 120 {
		t.Errorf("test data too small")
		return
	}

	err = nil
	for height := int64(0); height < int64(len(testDb.blocks)); height++ {
		if height == 100 {
			testDb.db.Sync()
		}
		if height == 120 {
			// Simulate unexpected application quit
			testDb.db.RollbackClose()
			break
		}

		block := testDb.blocks[height]

		newheight, err := testDb.db.InsertBlock(block)
		if err != nil {
			t.Errorf("failed to insert block %v err %v", height, err)
			return
		}
		if newheight != height {
			t.Errorf("height mismatch expect %v returned %v", height, newheight)
			return
		}
	}

	// db was closed at height 120, so no cleanup is possible.

	// reopen db
	testDb.db, err = database.OpenDB("leveldb", testDb.dbName)
	if err != nil {
		t.Errorf("Failed to open test database %v", err)
		return
	}
	defer func() {
		if err := testDb.db.Close(); err != nil {
			t.Errorf("Close: unexpected error: %v", err)
		}
	}()

	sha := testDb.blocks[99].Sha()
	if _, err := testDb.db.ExistsSha(sha); err != nil {
		t.Errorf("ExistsSha: unexpected error: %v", err)
	}
	_, err = testDb.db.FetchBlockBySha(sha)
	if err != nil {
		t.Errorf("failed to load block 99 from db %v", err)
		return
	}

	sha = testDb.blocks[119].Sha()
	if _, err := testDb.db.ExistsSha(sha); err != nil {
		t.Errorf("ExistsSha: unexpected error: %v", err)
	}
	_, err = testDb.db.FetchBlockBySha(sha)
	if err != nil {
		t.Errorf("loaded block 119 from db")
		return
	}

	// pick block 118 since tx for block 119 wont be inserted until block 120 is seen to be valid
	block := testDb.blocks[118]
	mblock := block.MsgBlock()
	txsha := mblock.Transactions[0].TxSha()
	exists, err := testDb.db.ExistsTxSha(&txsha)
	if err != nil {
		t.Errorf("ExistsTxSha: unexpected error %v ", err)
	}
	if !exists {
		t.Errorf("tx %v not located db\n", txsha)
	}

	_, err = testDb.db.FetchTxBySha(&txsha)
	if err != nil {
		t.Errorf("tx %v not located db\n", txsha)
		return
	}
}

func loadBlocks(t *testing.T, file string) (blocks []*dcrutil.Block, err error) {
	fi, err := os.Open(file)
	if err != nil {
		t.Errorf("failed to open file %v, err %v", file, err)
		return nil, err
	}
	bcStream := bzip2.NewReader(fi)
	defer fi.Close()

	// Create a buffer of the read file
	bcBuf := new(bytes.Buffer)
	bcBuf.ReadFrom(bcStream)

	// Create decoder from the buffer and a map to store the data
	bcDecoder := gob.NewDecoder(bcBuf)
	blockchain := make(map[int64][]byte)

	// Decode the blockchain into the map
	if err := bcDecoder.Decode(&blockchain); err != nil {
		t.Errorf("error decoding test blockchain")
	}
	blocks = make([]*dcrutil.Block, 0, len(blockchain))
	for height := int64(1); height < int64(len(blockchain)); height++ {
		block, err := dcrutil.NewBlockFromBytes(blockchain[height])
		if err != nil {
			t.Errorf("failed to parse block %v", height)
			return nil, err
		}
		block.SetHeight(height - 1)
		blocks = append(blocks, block)
	}

	return
}

func testFetchHeightRange(t *testing.T, db database.Db, blocks []*dcrutil.Block) {

	var testincrement int64 = 50
	var testcnt int64 = 100

	shanames := make([]*chainhash.Hash, len(blocks))

	nBlocks := int64(len(blocks))

	for i := range blocks {
		shanames[i] = blocks[i].Sha()
	}

	for startheight := int64(0); startheight < nBlocks; startheight += testincrement {
		endheight := startheight + testcnt

		if endheight > nBlocks {
			endheight = database.AllShas
		}

		shalist, err := db.FetchHeightRange(startheight, endheight)
		if err != nil {
			t.Errorf("FetchHeightRange: unexpected failure looking up shas %v", err)
		}

		if endheight == database.AllShas {
			if int64(len(shalist)) != nBlocks-startheight {
				t.Errorf("FetchHeightRange: expected A %v shas, got %v", nBlocks-startheight, len(shalist))
			}
		} else {
			if int64(len(shalist)) != testcnt {
				t.Errorf("FetchHeightRange: expected %v shas, got %v", testcnt, len(shalist))
			}
		}

		for i := range shalist {
			sha0 := *shanames[int64(i)+startheight]
			sha1 := shalist[i]
			if sha0 != sha1 {
				t.Errorf("FetchHeightRange: mismatch sha at %v requested range %v %v: %v %v ", int64(i)+startheight, startheight, endheight, sha0, sha1)
			}
		}
	}

}

func TestLimitAndSkipFetchTxsForAddr(t *testing.T) {
	testDb, err := setUpTestDb(t, "tstdbtxaddr")
	if err != nil {
		t.Errorf("Failed to open test database %v", err)
		return
	}
	defer testDb.cleanUpFunc()
	_, err = testDb.db.InsertBlock(testDb.blocks[0])
	if err != nil {
		t.Fatalf("failed to insert initial block")
	}
	// Insert a block with some fake test transactions. The block will have
	// 10 copies of a fake transaction involving same address.
	addrString := "DsZEAobx6qJ7K2qaHZBA2vBn66Nor8KYAKk"
	targetAddr, err := dcrutil.DecodeAddress(addrString, &chaincfg.MainNetParams)
	if err != nil {
		t.Fatalf("Unable to decode test address: %v", err)
	}
	outputScript, err := txscript.PayToAddrScript(targetAddr)
	if err != nil {
		t.Fatalf("Unable make test pkScript %v", err)
	}
	fakeTxOut := wire.NewTxOut(10, outputScript)
	var emptyHash chainhash.Hash
	fakeHeader := wire.NewBlockHeader(0, &emptyHash, &emptyHash, &emptyHash, 1, [6]byte{}, 1, 1, 1, 1, 1, 1, 1, 1, 1, [36]byte{})
	msgBlock := wire.NewMsgBlock(fakeHeader)
	for i := 0; i < 10; i++ {
		mtx := wire.NewMsgTx()
		mtx.AddTxOut(fakeTxOut)
		msgBlock.AddTransaction(mtx)
	}
	lastBlock := testDb.blocks[0]
	msgBlock.Header.PrevBlock = *lastBlock.Sha()
	// Insert the test block into the DB.
	testBlock := dcrutil.NewBlock(msgBlock)
	newheight, err := testDb.db.InsertBlock(testBlock)
	if err != nil {
		t.Fatalf("Unable to insert block into db: %v", err)
	}

	// Create and insert an address index for out test addr.
	txLoc, _, _ := testBlock.TxLoc()
	index := make(database.BlockAddrIndex, len(txLoc))
	for i := range testBlock.Transactions() {
		var hash160 [ripemd160.Size]byte
		scriptAddr := targetAddr.ScriptAddress()
		copy(hash160[:], scriptAddr[:])
		txAddrIndex := &database.TxAddrIndex{
			Hash160:  hash160,
			Height:   uint32(newheight),
			TxOffset: uint32(txLoc[i].TxStart),
			TxLen:    uint32(txLoc[i].TxLen),
		}

		index[i] = txAddrIndex
	}
	blkSha := testBlock.Sha()
	err = testDb.db.UpdateAddrIndexForBlock(blkSha, newheight, index)
	if err != nil {
		t.Fatalf("UpdateAddrIndexForBlock: failed to index"+
			" addrs for block #%d (%s) "+
			"err %v", newheight, blkSha, err)
		return
	}

	// Try skipping the first 4 results, should get 6 in return.
	txReply, txSkipped, err := testDb.db.FetchTxsForAddr(targetAddr, 4, 100000, false)
	if err != nil {
		t.Fatalf("Unable to fetch transactions for address: %v", err)
	}
	if txSkipped != 4 {
		t.Fatalf("Did not correctly return skipped amount"+
			" got %v txs, expected %v", txSkipped, 4)
	}
	if len(txReply) != 6 {
		t.Fatalf("Did not correctly skip forward in txs for address reply"+
			" got %v txs, expected %v", len(txReply), 6)
	}

	// Limit the number of results to 3.
	txReply, txSkipped, err = testDb.db.FetchTxsForAddr(targetAddr, 0, 3, false)
	if err != nil {
		t.Fatalf("Unable to fetch transactions for address: %v", err)
	}
	if txSkipped != 0 {
		t.Fatalf("Did not correctly return skipped amount"+
			" got %v txs, expected %v", txSkipped, 0)
	}
	if len(txReply) != 3 {
		t.Fatalf("Did not correctly limit in txs for address reply"+
			" got %v txs, expected %v", len(txReply), 3)
	}

	// Skip 1, limit 5.
	txReply, txSkipped, err = testDb.db.FetchTxsForAddr(targetAddr, 1, 5, false)
	if err != nil {
		t.Fatalf("Unable to fetch transactions for address: %v", err)
	}
	if txSkipped != 1 {
		t.Fatalf("Did not correctly return skipped amount"+
			" got %v txs, expected %v", txSkipped, 1)
	}
	if len(txReply) != 5 {
		t.Fatalf("Did not correctly limit in txs for address reply"+
			" got %v txs, expected %v", len(txReply), 5)
	}
}<|MERGE_RESOLUTION|>--- conflicted
+++ resolved
@@ -92,13 +92,8 @@
 	}
 
 	// Test enforcement of constraints for "limit" and "skip"
-<<<<<<< HEAD
 	var fakeAddr dcrutil.Address
-	_, _, err = db.FetchTxsForAddr(fakeAddr, -1, 0)
-=======
-	var fakeAddr btcutil.Address
 	_, _, err = db.FetchTxsForAddr(fakeAddr, -1, 0, false)
->>>>>>> 0190c349
 	if err == nil {
 		t.Fatalf("Negative value for skip passed, should return an error")
 	}
