--- conflicted
+++ resolved
@@ -20,30 +20,18 @@
 	"sync/atomic"
 	"time"
 
-<<<<<<< HEAD
 	"github.com/decred/dcrd/addrmgr"
 	"github.com/decred/dcrd/blockchain"
 	"github.com/decred/dcrd/blockchain/stake"
 	"github.com/decred/dcrd/chaincfg"
 	"github.com/decred/dcrd/chaincfg/chainhash"
 	"github.com/decred/dcrd/database"
+	"github.com/decred/dcrd/mining"
 	"github.com/decred/dcrd/peer"
 	"github.com/decred/dcrd/txscript"
 	"github.com/decred/dcrd/wire"
 	"github.com/decred/dcrutil"
 	"github.com/decred/dcrutil/bloom"
-=======
-	"github.com/btcsuite/btcd/addrmgr"
-	"github.com/btcsuite/btcd/blockchain"
-	"github.com/btcsuite/btcd/chaincfg"
-	"github.com/btcsuite/btcd/database"
-	"github.com/btcsuite/btcd/mining"
-	"github.com/btcsuite/btcd/peer"
-	"github.com/btcsuite/btcd/txscript"
-	"github.com/btcsuite/btcd/wire"
-	"github.com/btcsuite/btcutil"
-	"github.com/btcsuite/btcutil/bloom"
->>>>>>> ce981f45
 )
 
 const (
@@ -2508,18 +2496,6 @@
 	}
 	s.blockManager = bm
 
-<<<<<<< HEAD
-=======
-	// Create the mining policy based on the configuration options.
-	policy := mining.Policy{
-		BlockMinSize:      cfg.BlockMinSize,
-		BlockMaxSize:      cfg.BlockMaxSize,
-		BlockPrioritySize: cfg.BlockPrioritySize,
-		TxMinFreeFee:      cfg.minRelayTxFee,
-	}
-	s.cpuMiner = newCPUMiner(&policy, &s)
-
->>>>>>> ce981f45
 	txC := mempoolConfig{
 		ChainParams:           chainParams,
 		DisableRelayPriority:  cfg.NoRelayPriority,
@@ -2547,7 +2523,7 @@
 	s.txMemPool = newTxMemPool(&txC)
 
 	// Create the mining policy based on the configuration options.
-	policy := miningPolicy{
+	policy := mining.Policy{
 		BlockMinSize:      cfg.BlockMinSize,
 		BlockMaxSize:      cfg.BlockMaxSize,
 		BlockPrioritySize: cfg.BlockPrioritySize,
