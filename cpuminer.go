--- conflicted
+++ resolved
@@ -243,19 +243,12 @@
 
 				// The current block is stale if the memory pool
 				// has been updated since the block template was
-<<<<<<< HEAD
 				// generated and it has been at least 3 seconds,
 				// or if it's been one minute.
-				if (lastTxUpdate != m.server.txMemPool.LastUpdated() &&
+				if (lastTxUpdate != m.txSource.LastUpdated() &&
 					time.Now().After(lastGenerated.Add(3*time.Second))) ||
 					time.Now().After(lastGenerated.Add(60*time.Second)) {
-=======
-				// generated and it has been at least one
-				// minute.
-				if lastTxUpdate != m.txSource.LastUpdated() &&
-					time.Now().After(lastGenerated.Add(time.Minute)) {
-
->>>>>>> 2b6a9a56
+
 					return false
 				}
 
@@ -336,8 +329,7 @@
 		// Create a new block template using the available transactions
 		// in the memory pool as a source of transactions to potentially
 		// include in the block.
-		template, err := NewBlockTemplate(m.policy, m.server.txMemPool,
-			payToAddr)
+		template, err := NewBlockTemplate(m.policy, m.server, payToAddr)
 		m.submitBlockLock.Unlock()
 		if err != nil {
 			errStr := fmt.Sprintf("Failed to create new block "+
@@ -616,8 +608,7 @@
 		// Create a new block template using the available transactions
 		// in the memory pool as a source of transactions to potentially
 		// include in the block.
-		template, err := NewBlockTemplate(m.policy, m.server.txMemPool,
-			payToAddr)
+		template, err := NewBlockTemplate(m.policy, m.server, payToAddr)
 		m.submitBlockLock.Unlock()
 		if err != nil {
 			errStr := fmt.Sprintf("Failed to create new block "+
