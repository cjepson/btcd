--- conflicted
+++ resolved
@@ -2288,20 +2288,13 @@
 		// Remove all of the regular and stake transactions in the
 		// connected block from the transaction pool.  Also, remove any
 		// transactions which are now double spends as a result of these
-<<<<<<< HEAD
-		// new transactions.  Note that removing a transaction from
-		// no longer an orphan.  Note that removing a transaction from
-		// transaction are NOT removed recursively because they are still
-		// recursively. Do not remove the coinbase [1:] of the regular tx
-		// tree.
-		for _, tx := range parentBlock.Transactions()[1:] {
-=======
 		// new transactions.  Finally, remove any transaction that is
 		// no longer an orphan. Transactions which depend on a confirmed
 		// transaction are NOT removed recursively because they are still
-		// valid.
-		for _, tx := range block.Transactions()[1:] {
->>>>>>> 912a8d83
+		// valid.  Also, the coinbase of the regular tx tree is skipped
+		// because the memory pool doesn't (and can't) have regular
+		// tree coinbase transactions in it.
+		for _, tx := range parentBlock.Transactions()[1:] {
 			b.server.txMemPool.RemoveTransaction(tx, false)
 			b.server.txMemPool.RemoveDoubleSpends(tx)
 			b.server.txMemPool.RemoveOrphan(tx.Sha())
@@ -2410,7 +2403,6 @@
 				// that depend on it if it wasn't accepted into
 				// the transaction pool.
 				b.server.txMemPool.RemoveTransaction(tx, true)
-<<<<<<< HEAD
 			}
 		}
 
@@ -2421,8 +2413,6 @@
 				// that depend on it if it wasn't accepted into
 				// the transaction pool.
 				b.server.txMemPool.RemoveTransaction(tx, true)
-=======
->>>>>>> 912a8d83
 			}
 		}
 
