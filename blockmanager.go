--- conflicted
+++ resolved
@@ -1,8 +1,5 @@
 // Copyright (c) 2013-2016 The btcsuite developers
-<<<<<<< HEAD
 // Copyright (c) 2015-2016 The Decred developers
-=======
->>>>>>> 6229e358
 // Use of this source code is governed by an ISC
 // license that can be found in the LICENSE file.
 
@@ -109,7 +106,6 @@
 	reply chan *serverPeer
 }
 
-<<<<<<< HEAD
 // requestFromPeerMsg is a message type to be sent across the message channel
 // for requesting either blocks or transactions from a given peer. It routes
 // this through the block manager so the block manager doesn't ban the peer
@@ -288,15 +284,6 @@
 	err         error
 }
 
-=======
-// processBlockResponse is a response sent to the reply channel of a
-// processBlockMsg.
-type processBlockResponse struct {
-	isOrphan bool
-	err      error
-}
-
->>>>>>> 6229e358
 // processBlockMsg is a message type to be sent across the message channel
 // for requested a block is processed.  Note this call differs from blockMsg
 // above in that blockMsg is intended for blocks that came from peers and have
@@ -556,7 +543,6 @@
 // blockManager provides a concurrency safe block manager for handling all
 // incoming blocks.
 type blockManager struct {
-<<<<<<< HEAD
 	server              *server
 	started             int32
 	shutdown            int32
@@ -579,24 +565,6 @@
 
 	blockLotteryDataCache      map[chainhash.Hash]*BlockLotteryData
 	blockLotteryDataCacheMutex *sync.Mutex
-=======
-	server            *server
-	started           int32
-	shutdown          int32
-	chain             *blockchain.BlockChain
-	rejectedTxns      map[wire.ShaHash]struct{}
-	requestedTxns     map[wire.ShaHash]struct{}
-	requestedBlocks   map[wire.ShaHash]struct{}
-	progressLogger    *blockProgressLogger
-	receivedLogBlocks int64
-	receivedLogTx     int64
-	processingReqs    bool
-	syncPeer          *serverPeer
-	msgChan           chan interface{}
-	chainState        chainState
-	wg                sync.WaitGroup
-	quit              chan struct{}
->>>>>>> 6229e358
 
 	// The following fields are used for headers-first mode.
 	headersFirstMode bool
@@ -760,11 +728,7 @@
 		// downloads when in regression test mode.
 		if b.nextCheckpoint != nil &&
 			best.Height < b.nextCheckpoint.Height &&
-<<<<<<< HEAD
 			!cfg.DisableCheckpoints {
-=======
-			!cfg.RegressionTest && !cfg.DisableCheckpoints {
->>>>>>> 6229e358
 
 			err := bestPeer.PushGetHeadersMsg(locator, b.nextCheckpoint.Hash)
 			if err != nil {
@@ -956,11 +920,7 @@
 	// memory pool, orphan handling, etc.
 	allowOrphans := cfg.MaxOrphanTxs > 0
 	acceptedTxs, err := b.server.txMemPool.ProcessTransaction(tmsg.tx,
-<<<<<<< HEAD
 		allowOrphans, true, true)
-=======
-		allowOrphans, true)
->>>>>>> 6229e358
 
 	// Remove transaction from request maps. Either the mempool/chain
 	// already knows about it and as such we shouldn't have any more
@@ -1258,11 +1218,7 @@
 
 	// Process the block to include validation, best chain selection, orphan
 	// handling, etc.
-<<<<<<< HEAD
 	onMainChain, isOrphan, err := b.chain.ProcessBlock(bmsg.block,
-=======
-	isOrphan, err := b.chain.ProcessBlock(bmsg.block,
->>>>>>> 6229e358
 		b.server.timeSource, behaviorFlags)
 	if err != nil {
 		// When the error is a rule error, it means the block was simply
@@ -1278,11 +1234,7 @@
 		}
 		if dbErr, ok := err.(database.Error); ok && dbErr.ErrorCode ==
 			database.ErrCorruption {
-<<<<<<< HEAD
 			bmgrLog.Errorf("Critical failure: %v", dbErr.Error())
-=======
-			panic(dbErr)
->>>>>>> 6229e358
 		}
 
 		// Convert the error into an appropriate reject message and
@@ -1378,7 +1330,6 @@
 			r.ntfnMgr.NotifyWinningTickets(lotteryData.ntfnData)
 		}
 
-<<<<<<< HEAD
 		if onMainChain {
 			// A new block is connected, however, this new block may have
 			// votes in it that were hidden from the network and which
@@ -1396,18 +1347,6 @@
 
 			// Query the DB for the missed tickets for the next top block.
 			missedTickets := b.chain.GetMissedTickets()
-=======
-		// Query the chain for the latest best block since the block
-		// that was processed could be on a side chain or have caused
-		// a reorg.
-		best := b.chain.BestSnapshot()
-		b.updateChainState(best.Hash, best.Height)
-
-		// Update this peer's latest block height, for future
-		// potential sync node candidacy.
-		heightUpdate = best.Height
-		blkShaUpdate = best.Hash
->>>>>>> 6229e358
 
 			// Retrieve the current block header.
 			curBlockHeader := b.chain.GetCurrentBlockHeader()
@@ -1736,12 +1675,8 @@
 	if lastBlock != -1 && b.current() {
 		blkHeight, err := b.chain.BlockHeightByHash(&invVects[lastBlock].Hash)
 		if err == nil {
-<<<<<<< HEAD
 
 			imsg.peer.UpdateLastBlockHeight(int64(blkHeight))
-=======
-			imsg.peer.UpdateLastBlockHeight(int32(blkHeight))
->>>>>>> 6229e358
 		}
 	}
 
@@ -1826,15 +1761,11 @@
 				// final one the remote peer knows about (zero
 				// stop hash).
 				locator := b.chain.BlockLocatorFromHash(&iv.Hash)
-<<<<<<< HEAD
 				err = imsg.peer.PushGetBlocksMsg(locator, &zeroHash)
 				if err != nil {
 					bmgrLog.Errorf("PEER: Failed to push getblocksmsg: "+
 						"%v", err)
 				}
-=======
-				imsg.peer.PushGetBlocksMsg(locator, &zeroHash)
->>>>>>> 6229e358
 			}
 		}
 	}
@@ -1939,7 +1870,6 @@
 			case getSyncPeerMsg:
 				msg.reply <- b.syncPeer
 
-<<<<<<< HEAD
 			case requestFromPeerMsg:
 				err := b.requestFromPeer(msg.peer, msg.blocks, msg.txs)
 				msg.reply <- requestFromPeerResponse{
@@ -2077,11 +2007,6 @@
 			case processBlockMsg:
 				onMainChain, isOrphan, err := b.chain.ProcessBlock(
 					msg.block, b.server.timeSource, msg.flags)
-=======
-			case processBlockMsg:
-				isOrphan, err := b.chain.ProcessBlock(msg.block,
-					b.server.timeSource, msg.flags)
->>>>>>> 6229e358
 				if err != nil {
 					msg.reply <- processBlockResponse{
 						onMainChain: onMainChain,
@@ -2165,7 +2090,6 @@
 							best.Height)
 					}
 
-<<<<<<< HEAD
 					missedTickets := b.chain.GetMissedTickets()
 					curBlockHeader := b.chain.GetCurrentBlockHeader()
 
@@ -2178,13 +2102,6 @@
 						missedTickets,
 						curBlockHeader)
 				}
-=======
-				// Query the chain for the latest best block
-				// since the block that was processed could be
-				// on a side chain or have caused a reorg.
-				best := b.chain.BestSnapshot()
-				b.updateChainState(best.Hash, best.Height)
->>>>>>> 6229e358
 
 				// Allow any clients performing long polling via the
 				// getblocktemplate RPC to be notified when the new block causes
@@ -2403,7 +2320,6 @@
 			b.server.txMemPool.RemoveOrphan(tx.Sha())
 			acceptedTxs := b.server.txMemPool.ProcessOrphans(tx.Sha())
 			b.server.AnnounceNewTransactions(acceptedTxs)
-<<<<<<< HEAD
 		}
 
 		for _, stx := range block.STransactions()[0:] {
@@ -2412,8 +2328,6 @@
 			b.server.txMemPool.RemoveOrphan(stx.Sha())
 			acceptedTxs := b.server.txMemPool.ProcessOrphans(stx.Sha())
 			b.server.AnnounceNewTransactions(acceptedTxs)
-=======
->>>>>>> 6229e358
 		}
 
 		if r := b.server.rpcServer; r != nil {
@@ -2435,7 +2349,6 @@
 			r.ntfnMgr.NotifyBlockConnected(block)
 		}
 
-<<<<<<< HEAD
 	// Stake tickets are spent or missed from the most recently connected block.
 	case blockchain.NTSpentAndMissedTickets:
 		tnd, ok := notification.Data.(*blockchain.TicketNotificationsData)
@@ -2462,8 +2375,6 @@
 			r.ntfnMgr.NotifySpentAndMissedTickets(tnd)
 		}
 
-=======
->>>>>>> 6229e358
 	// A block has been disconnected from the main block chain.
 	case blockchain.NTBlockDisconnected:
 		blockSlice, ok := notification.Data.([]*dcrutil.Block)
@@ -2640,7 +2551,6 @@
 	return <-reply
 }
 
-<<<<<<< HEAD
 // RequestFromPeer allows an outside caller to request blocks or transactions
 // from a peer. The requests are logged in the blockmanager's internal map of
 // requests so they do not later ban the peer for sending the respective data.
@@ -2857,8 +2767,6 @@
 	return &response.block, response.err
 }
 
-=======
->>>>>>> 6229e358
 // ProcessBlock makes use of ProcessBlock on an internal instance of a block
 // chain.  It is funneled through the block manager since blockchain is not safe
 // for concurrent access.
@@ -2985,7 +2893,6 @@
 // Use Start to begin processing asynchronous block and inv updates.
 func newBlockManager(s *server, indexManager blockchain.IndexManager) (*blockManager, error) {
 	bm := blockManager{
-<<<<<<< HEAD
 		server:              s,
 		rejectedTxns:        make(map[chainhash.Hash]struct{}),
 		requestedTxns:       make(map[chainhash.Hash]struct{}),
@@ -2998,26 +2905,13 @@
 		headerList:          list.New(),
 		AggressiveMining:    !cfg.NonAggressive,
 		quit:                make(chan struct{}),
-=======
-		server:          s,
-		rejectedTxns:    make(map[wire.ShaHash]struct{}),
-		requestedTxns:   make(map[wire.ShaHash]struct{}),
-		requestedBlocks: make(map[wire.ShaHash]struct{}),
-		progressLogger:  newBlockProgressLogger("Processed", bmgrLog),
-		msgChan:         make(chan interface{}, cfg.MaxPeers*3),
-		headerList:      list.New(),
-		quit:            make(chan struct{}),
->>>>>>> 6229e358
 	}
 
 	// Create a new block chain instance with the appropriate configuration.
 	var err error
 	bm.chain, err = blockchain.New(&blockchain.Config{
 		DB:            s.db,
-<<<<<<< HEAD
 		TMDB:          s.tmdb,
-=======
->>>>>>> 6229e358
 		ChainParams:   s.chainParams,
 		Notifications: bm.handleNotifyMsg,
 		SigCache:      s.sigCache,
@@ -3038,17 +2932,11 @@
 		bmgrLog.Info("Checkpoints are disabled")
 	}
 
-<<<<<<< HEAD
 	// Query the DB for the current winning ticket data.
 	wt, ps, fs, err := bm.chain.GetWinningTickets(*best.Hash)
 	if err != nil {
 		return nil, err
 	}
-=======
-	// Initialize the chain state now that the initial block node index has
-	// been generated.
-	bm.updateChainState(best.Hash, best.Height)
->>>>>>> 6229e358
 
 	// Query the DB for the currently missed tickets.
 	missedTickets := bm.chain.GetMissedTickets()
@@ -3132,11 +3020,7 @@
 	// handle it uniquely.  We also don't want to worry about the multiple
 	// database type warnings when running with the memory database.
 	if cfg.DbType == "memdb" {
-<<<<<<< HEAD
 		dcrdLog.Infof("Creating block database in memory.")
-=======
-		btcdLog.Infof("Creating block database in memory.")
->>>>>>> 6229e358
 		db, err := database.Create(cfg.DbType)
 		if err != nil {
 			return nil, err
@@ -3149,15 +3033,7 @@
 	// The database name is based on the database type.
 	dbPath := blockDbPath(cfg.DbType)
 
-<<<<<<< HEAD
 	dcrdLog.Infof("Loading block database from '%s'", dbPath)
-=======
-	// The regression test is special in that it needs a clean database for
-	// each run, so remove it now if it already exists.
-	removeRegressionDB(dbPath)
-
-	btcdLog.Infof("Loading block database from '%s'", dbPath)
->>>>>>> 6229e358
 	db, err := database.Open(cfg.DbType, dbPath, activeNetParams.Net)
 	if err != nil {
 		// Return the error if it's not because the database doesn't
@@ -3174,7 +3050,6 @@
 			return nil, err
 		}
 		db, err = database.Create(cfg.DbType, dbPath, activeNetParams.Net)
-<<<<<<< HEAD
 		if err != nil {
 			return nil, err
 		}
@@ -3273,13 +3148,4 @@
 		tmdb.GetTopBlock())
 
 	return &tmdb, nil
-=======
-		if err != nil {
-			return nil, err
-		}
-	}
-
-	btcdLog.Info("Block database loaded")
-	return db, nil
->>>>>>> 6229e358
 }